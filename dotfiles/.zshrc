--- conflicted
+++ resolved
@@ -112,13 +112,12 @@
   eval "$(pyenv init --path)"
 fi
 
-<<<<<<< HEAD
 if [ -d "$HOME/.yarn" ]; then
   export PATH="$HOME/.yarn/bin:$PATH"
-=======
+fi
+
 if command -v zoxide > /dev/null; then
   eval "$(zoxide init zsh --cmd cd)"
->>>>>>> e0b1fe24
 fi
 
 # environment specific configurations
